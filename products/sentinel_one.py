import concurrent.futures
import configparser
import json
import logging
import os
import time
from concurrent.futures import Future
from math import ceil
from threading import Event

from tqdm import tqdm
from dataclasses import dataclass
from datetime import datetime, timedelta

from typing import Optional, Tuple, Callable, Any, cast
import re

import requests
from requests.adapters import HTTPAdapter
from requests.exceptions import HTTPError

from common import Product, Tag, Result, AuthenticationError
from help import datetime_to_epoch_millis


@dataclass
class Query:
    start_date: datetime
    end_date: datetime
    parameter: Optional[str]
    operator: Optional[str]
    search_value: Optional[str]
    full_query: Optional[str] = None


PARAMETER_MAPPING_DV: dict[str, list[str]] = {
    'query': ['query'], # non-existent field to specify a fully defined query string in a definition file.
    'process_name': ['ProcessName'],
    'ipaddr': ['IP'],
    'ipport': ['DstPort'],
    'cmdline': ['CmdLine'],
    'digsig_publisher': ['Publisher'],
    'domain': ['DNS'],
    'internal_name': ['TgtFileInternalName'],
    'url': ['Url'],
    'filemod': ['FilePath'],
    'modload': ['ModulePath'],
    'process_file_description': ['SrcProcDisplayName'],
    'md5': ['Md5'],
    'sha1':['Sha1'],
    'sha256':['Sha256'],
    'regmod':['RegistryKeyPath','RegistryValue']
}

PARAMETER_MAPPING_PQ: dict[str, list[str]] = {
    'query': ['query'],
    'process_name': ['src.process.name'],
    'ipaddr': ['dst.ip.address'],
    'ipport': ['dst.port.number'],
    'url': ['url.address'],
    'cmdline': ['src.process.cmdline'],
    'digsig_publisher': ['src.process.publisher'],
    'domain': ['event.dns.request'],
    'filemod': ['tgt.file.path'],
    'internal_name': ['tgt.file.internalName'],
    'modload': ['module.path'],
    'process_file_description': ['src.process.displayName'],
    'md5': ['src.process.image.md5', 'tgt.file.md5', 'module.md5'],
    'sha256':['src.process.image.sha256','tgt.file.sha256'],
    'sha1':['src.process.image.sha1','tgt.file.sha1','module.sha1'],
    'regmod':['registry.keyPath','registry.value']
}

class SentinelOne(Product):
    """
    Surveyor implementation for product "SentinelOne"
    """
    product: str = 's1'
    profile: str = 'default'
    creds_file: Optional[str] = None # path to credential configuration file
    _limit: int # Limit results
    _token: Optional[str]  = None # AAD access token
    _url: str = '' # URL of SentinelOne console
    _account_names: Optional[list] = [] # Account Name(s) for SentinelOne
    _account_ids: Optional[list] = [] # Account ID(s) for SentinelOne
    _site_ids: list = [] # Site ID(s) for SentinelOne
    _session: requests.Session
<<<<<<< HEAD
    _dv_wait: int = 60
    _queries: dict[Tag, list[Query]]
    _last_request: float
    _site_ids: list[str]
    _query_base: Optional[str]
    _pq: bool  # Run queries using PowerQuery instead of DeepVisibility

    def __init__(self, profile: str, creds_file: str, account_id: Optional[list[str]] = None,
                 site_id: Optional[list[str]] = None, account_name: Optional[list[str]] = None, pq: bool = False,
                 **kwargs):
        if not os.path.isfile(creds_file):
            raise ValueError(f'Credential file {creds_file} does not exist')

        self.creds_file = creds_file
        self._queries = dict()
        self._query_base = None
        self._pq = pq

        # If no conditions match, the default limit will be set to PowerQuery's default of 1000.
        if self._pq and self._limit >= int(kwargs.get('limit',0)) > 0:
            self._limit = int(kwargs['limit'])

        elif not self._pq and 20000 > int(kwargs.get('limit',0)) > 0:
                self._limit = int(kwargs['limit'])

        elif not self._pq: 
            self._limit = 20000
=======
    _queries: dict[Tag, list[Query]] = dict()
    _last_request: float = 0.0
    _query_base: Optional[str] = None
    _pq: bool # Run queries using PowerQuery instead of Deep Visibility
    _raw: bool = False

    def __init__(self, pq: bool = False, **kwargs):
  
        self.profile = kwargs['profile'] if 'profile' in kwargs else 'default'
        self._site_ids = kwargs['site_ids'] if 'site_ids' in kwargs else []
        self._account_ids = kwargs['account_ids'] if 'account_ids' in kwargs else []
        self._account_names = kwargs['account_names'] if 'account_names' in kwargs else []
        self._url = kwargs['url'] if 'url' in kwargs else ''
        self._token = kwargs['token'] if 'token' in kwargs else None
        self.creds_file = kwargs['creds_file'] if 'creds_file' in kwargs else None
        self._raw = kwargs['raw'] if 'raw' in kwargs else self._raw
        limit = (kwargs['limit']) if 'limit' in kwargs else 0
        self._pq = pq # This supports command-line options, will default to Power Query
        
        # Will check for passed-in arguments; if none are present, it will default to Deep Visibility. Non-command line.
        if 'deep_visibility' in kwargs:
            self._pq = False if kwargs.get('deep_visibility', "False") == "True" else True

        # If no conditions match, the default limit will be set to PowerQuery's default of 1000 or to Deep Visibility's Max of 20000.
        if isinstance(limit,str):
            limit = int(limit)
        # If using Power Query, a default of 1000 results will be set when no user arguments are supplied or when the supplied arguments are invalid.
        if self._pq:
            self._limit = limit if (1000 >= limit > 0 and self._pq) else 1000
        # If using Deep Visibility, a default of 20000 will be set when no user arguments are supplied or when the supplied arguments are invalid.
        elif not self._pq:
            self._limit = limit if 20000 >= limit > 0 else 20000
>>>>>>> bd3b60de

        super().__init__(self.product, **kwargs)

    def _authenticate(self):
        if self._url and self._token:
            self._url = self._url.rstrip('/')

        elif os.path.isfile(self.creds_file):
            config = configparser.ConfigParser()
            config.read(self.creds_file)

            if self.profile and self.profile not in config:
                raise ValueError(f'Profile {self.profile} is not present in credential file or no profile has been provided. Please validate profile or ensure profile is provided.')

            section = config[self.profile]

            # ensure configuration has required fields
            if 'url' not in section:
                raise ValueError(f'S1 configuration invalid, ensure "url" is specified')

            # extract required information from configuration
            if 'token' in section:
                self._token = section['token']
            else:
                if 'S1_TOKEN' not in os.environ:
                    raise ValueError(f'S1 configuration invalid, specify "token" configuration value or "S1_TOKEN" '
                                    f'environment variable')
                self._token = os.environ['S1_TOKEN']

            self._url = section['url'].rstrip('/')

        elif not os.path.isfile(self.creds_file):
            raise ValueError(f'Credential file {self.creds_file} does not exist')

        if not self._url.startswith('https://'):
            raise ValueError(f'URL must start with "https://"')

        # create a session and a pooled HTTPAdapter
        self._session = requests.session()
        self._session.mount('https://', HTTPAdapter(pool_connections=10, pool_maxsize=10, max_retries=3))

        # generate a list of site_ids based on config file and cmdline input
        # this will also test API keys as it goes
        self._get_site_ids(self._site_ids,self._account_ids,self._account_names)

        if len(self._site_ids) < 1 and len(self._account_ids) < 1:
            raise ValueError(f'S1 configuration invalid, specify a site_id, account_id, or account_name')

    def _get_site_ids(self, site_ids, account_ids, account_names):
        # If either of the following were passed into surveyor, their value will take precedence and the config file will not be used.
        if not (site_ids or account_ids or account_names):
            config = configparser.ConfigParser()
            config.read(self.creds_file)

            # extract account/site ID from configuration if set
            if 'account_id' in config[self.profile]:
                for scope_id in config[self.profile]['account_id'].split(','):
                    if scope_id not in account_ids:
                        account_ids.append(scope_id.strip())

            if 'site_id' in config[self.profile]:
                for scope_id in config[self.profile]['site_id'].split(','):
                    if scope_id not in site_ids:
                        site_ids.append(scope_id.strip())

            if 'account_name' in config[self.profile]:
                for name in config[self.profile]['account_name'].split(','):
                    if name not in account_names:
                        account_names.append(name.strip())

        # verify provided account IDs are valid
        if account_ids:  
            # create batch of 10 account IDs per call
            counter = 0
            temp_list = []
            i = 0
            while i < len(account_ids):
                temp_list.append(account_ids[i])
                counter += 1
                if counter == 10 or i == len(account_ids) - 1:
                    try:
                        response = self._get_all_paginated_data(self._build_url(f'/web/api/v2.1/accounts'),
                                                                params={'states': "active", 'ids': ','.join(temp_list)},
                                                                add_default_params=False)
                    except HTTPError as e:
                        if e.response.status_code == 401:
                            raise AuthenticationError('Failed to authenticate to SentinelOne API') from e
                        raise

                    for account in response:
                        if account['id'] not in self._account_ids:
                            self._account_ids.append(account['id'])

                    counter = 0
                    temp_list = []
                i += 1

            diff = list(set(account_ids) - set(self._account_ids))
            if len(diff) > 0:
                self.log.warning(f'Account IDs {",".join(diff)} not found.')

        if account_names:  # verify provided account names are valid
            temp_account_name = list()
            for name in account_names:
                try:
                    response = self._get_all_paginated_data(self._build_url('/web/api/v2.1/accounts'),
                                                            params={'states': "active", 'name': name},
                                                            add_default_params=False)
                except HTTPError as e:
                    if e.response.status_code == 401:
                        raise AuthenticationError('Failed to authenticate to SentinelOne API') from e
                    raise

                for account in response:
                    temp_account_name.append(account['name'])
                    if account['id'] not in self._account_ids:
                        self._account_ids.append(account['id'])

            diff = list(set(account_names) - set(temp_account_name))
            if len(diff) > 0:
                self.log.warning(f'Account names {",".join(diff)} not found')

        # ensure specified site IDs are valid and not already covered by the account_ids listed above
        if site_ids:  
            temp_site_ids = list()
            # create batches of 10 site_ids
            counter = 0
            temp_list = []
            i = 0
            while i < len(site_ids):
                temp_list.append(site_ids[i])
                counter += 1
                if counter == 10 or i == len(site_ids) - 1:
                    try:
                        response = self._get_all_paginated_data(self._build_url('/web/api/v2.1/sites'),
                                                                params={'state': "active",
                                                                        'siteIds': ','.join(site_ids)},
                                                                add_default_params=False)
                    except HTTPError as e:
                        if e.response.status_code == 401:
                            raise AuthenticationError('Failed to authenticate to SentinelOne API') from e
                        raise

                    for item in response:
                        for site in item['sites']:
                            temp_site_ids.append(site['id'])

                            if self._pq and site['id'] not in self._site_ids:
                                self._site_ids.append(site['id'])

                                if site['accountId'] not in self._account_ids:
                                    # PowerQuery won't honor Site ID filters unless the parent account ID is also
                                    # included in the request body
                                    self._account_ids.append(site['accountId'])
                            elif site['accountId'] not in self._account_ids and site['id'] not in self._site_ids:
                                self._site_ids.append(site['id'])
                    counter = 0
                    temp_list = []
                i += 1

            diff = list(set(site_ids) - set(temp_site_ids))
            if len(diff) > 0:
                self.log.warning(f'Site IDs {",".join(diff)} not found')

        # remove unnecessary variables from self
        self.__dict__.pop('site_ids', None)
        self.__dict__.pop('account_ids', None)
        self.__dict__.pop('account_names', None)

        self.log.debug(f'Site IDs: {self._site_ids}')
        self.log.debug(f'Account IDs: {self._account_ids}')

    def _build_url(self, stem: str):
        """
        Assemble URL for SentinelOne API query using base URI and URI stem.
        """
        if not stem.startswith('/'):
            stem = '/' + stem

        return self._url + stem

    def _get_default_body(self) -> dict:
        """
        Get the default request body for a SentinelOne API query.
        """
        body = {}
        if self._site_ids:
            body['siteIds'] = self._site_ids
        if self._account_ids:
            body['accountIds'] = self._account_ids
        return body

    def _get_default_header(self):
        """
        Get the default header for a SentinelOne API query.
        """
        return {"Authorization": f"ApiToken {self._token}", "Content-Type": "application/json"}

    def build_query(self, filters: dict) -> Tuple[str, datetime, datetime]:
        to_date = datetime.utcnow()
        from_date = to_date - timedelta(days=14)

        query_base = ''

        for key, value in filters.items():
            if key == 'days':
                from_date = to_date - timedelta(days=value)
            elif key == 'minutes':
                from_date = to_date - timedelta(minutes=value)
            elif key == 'hostname':
                if self._pq:
                    if query_base: 
                        query_base += ' and '
                    query_base += f'endpoint.name contains "{value}"'
                else:
                    if query_base:
                        query_base += ' AND '
                    query_base += f'EndpointName containscis "{value}"'
            elif key == 'username':
                if self._pq:
                    if query_base:
                        query_base += ' and '
                    query_base += f'src.process.user contains "{value}"'
                else:
                    if query_base:
                        query_base += ' AND '
                    query_base += f'UserName containscis "{value}"'
            else:
                self._echo(f'Query filter {key} is not supported by product {self.product}', logging.WARNING)

        # S1 requires the date range to be supplied in the query request, not the query text
        # therefore we return the from/to dates separately
        return query_base, from_date, to_date

    def _get_all_paginated_data(self, url: str, params: Optional[dict] = None, headers: Optional[dict] = None,
                                key: str = 'data', after_request: Optional[Callable] = None, limit: int = 1000,
                                no_progress: bool = True, progress_desc: str = 'Retrieving data',
                                add_default_params: bool = True) -> list[dict]:
        """
        Get and return all paginated data from the response, making additional queries if necessary.
        
        :param url: URL to make GET request to.

        :param params: Additional parameters for GET request

        :param limit: Number of items to query per page.

        :param headers: Additional headers for GET quest.

        :param key: Dictionary key in which result data resides.

        :param after_request: Optional callable that is executed after each pagination request. The callable is
        passed the response to the last API call.

        :param no_progress: Suppress progress bar.

        :param progress_desc: Specify description for progress bar.

        :param add_default_params: Whether _get_default_body() should be added to parameter set.

        :returns: List containing data from all pages.
        """
        if params is None:
            params = dict()

        if add_default_params:
            params.update(self._get_default_body())

        params['limit'] = limit

        if headers is None:
            headers = dict()

        headers.update(self._get_default_header())

        data = list[dict]()
        total: int = 0

        next_cursor = True
        with tqdm(desc=progress_desc, disable=not self._tqdm_echo or no_progress) as p_bar:
            while next_cursor:
                response = self._session.get(url, params=params, headers=headers)

                if after_request:
                    # execute after request callback
                    after_request(response)

                response.raise_for_status()

                call_data = response.json()[key]

                if not isinstance(call_data, list):
                    call_data = [call_data]
                self.log.debug(f'Got {len(call_data)} results in page')
                data.extend(call_data)
                pagination_data = response.json()['pagination']

                # update progress bar
                if pagination_data['totalItems'] > total:
                    total = pagination_data['totalItems']
                    p_bar.reset(total=total)

                p_bar.update(len(call_data))

                next_cursor = pagination_data['nextCursor']
                params['cursor'] = next_cursor
                
            return data

    def _get_dv_events(self, query_id: str, cancel_event: Event, p_bar_needed: bool = True) -> list[dict]:
        """
        Retrieve events associated with a SentinelOne Deep Visibility query ID.
        """
        p_bar = tqdm(desc='Running query',
                     disable=not self._tqdm_echo or not p_bar_needed,
                     total=100)

        def errors(_response_data: dict[str, Any]):
            return _response_data['errors'] if self._pq else _response_data['data']['responseError']

        def current_progress(_response_data: dict[str, Any]) -> int:
            return _response_data['data']['progress'] if self._pq else _response_data['data']['progressStatus']

        def current_status(_response_data: dict[str, Any]) -> int:
            return _response_data['data']['status'] if self._pq else _response_data['data']['responseState']

        try:
            last_progress_status = 0
            while not cancel_event.is_set():
                url = '/web/api/v2.1/dv/events/pq-ping' if self._pq else '/web/api/v2.1/dv/query-status'
                query_status_response = self._session.get(self._build_url(url),
                                                          params={'queryId': query_id},
                                                          headers=self._get_default_header())
                query_status_response.raise_for_status()
                response_data = query_status_response.json()

                p_bar.update((progress := current_progress(response_data)) - last_progress_status)
                last_progress_status = progress

                status = current_status(response_data)

                if progress == 100 or status == 'FAILED':
                    if status == 'FAILED':
                        raise ValueError(f'S1 query failed with message "{errors(response_data)}"')

                    p_bar.close()

                    if self._pq:
                        # PQ returns results in ping response when query is complete
                        return response_data['data']['data']
                    else:
                        # DV requires fetching results when query is complete
                        return self._get_all_paginated_data(self._build_url('/web/api/v2.1/dv/events'),
                                                            params={'queryId': query_id},
                                                            no_progress=False,
                                                            add_default_params=False,
                                                            progress_desc='Retrieving query results')
                else:
                    # query-status endpoint has a one request per second rate limit
                    time.sleep(1)

            return list()
        except Exception as e:
            p_bar.close()
            raise e

    def divide_chunks(self, l: list, n: int):
        for i in range(0, len(l), n):
            yield l[i:i + n]

    def process_search(self, tag: Tag, base_query: dict, query: str) -> None:
        build_query, from_date, to_date = self.build_query(base_query)
        self._query_base = build_query
        self._echo(f'Built Query: {query}')

        if tag not in self._queries:
            self._queries[tag] = list()

        built_query = Query(from_date, to_date, None, None, None, query)
        self._queries[tag].append(built_query)

    @property
    def parameter_mapping(self) -> dict[str, list[str]]:
        return PARAMETER_MAPPING_PQ if self._pq else PARAMETER_MAPPING_DV

    def nested_process_search(self, tag: Tag, criteria: dict, base_query: dict) -> None:
        query_base, from_date, to_date = self.build_query(base_query)
        self._query_base = query_base
        try:
            for search_field, terms in criteria.items():
                if search_field not in self.parameter_mapping:
                    self._echo(f'Query filter {search_field} is not supported by product {self.product}',
                               logging.WARNING)
                    continue
                parameter = self.parameter_mapping[search_field]

                if tag not in self._queries:
                    self._queries[tag] = list()

                if self._pq:
                    for param in parameter:
                        if param == 'query':
                            if len(terms) > 1:
                                search_value = '(' + ') or ('.join(terms) + ')'
                            else:
                                search_value = terms[0]
                            self._queries[tag].append(Query(from_date, to_date, None, None, None, search_value))
                        elif (sum(len(i) for i in terms)+300) / 8192 >= 0.75: # chunk terms if query is suspected to contain more than 8192 total characters (current PQ limitation)
                            char_num = int((sum(len(i) for i in terms)) / 6144) + 1 # divide total characters of terms by 75% of limit to identify chunk number
                            chunk_quantity = int(len(terms) / char_num) # determine number of terms per chunk to evenly split list of terms
                            chunked_terms = list(self.divide_chunks(terms, chunk_quantity))
                            for chunk in chunked_terms:
                                search_value = '(' + ', '.join(f'"{x}"' for x in chunk) + ')'
                                self._queries[tag].append(Query(from_date, to_date, param, 'in', search_value))
                        else:
                            search_value = '(' + ', '.join(f'"{x}"' for x in terms) + ')'
                            self._queries[tag].append(Query(from_date, to_date, param, 'in', search_value))
                else:
                    # play nice with 100 item limit per search field
                    chunked_terms = list(self.divide_chunks(terms, 100))
                    for chunk in chunked_terms:
                        search_value_orig = ', '.join(f'"{x}"' for x in chunk)
                        
                        for param in parameter:
                            search_value = search_value_orig
                            if param == 'query':
                                # Formats queries as (a) OR (b) OR (c) OR (d)
                                if len(chunk) > 1:
                                    search_value = '(' + ') OR ('.join(chunk) + ')'
                                else:
                                    search_value = terms[0]
                                operator = 'raw'
                            elif len(terms) > 1:
                                search_value = f'({search_value})'
                                operator = 'in contains anycase'
                            elif not re.findall(r'\w+\.\w+', search_value) and tag.tag.startswith("IOC - "):
                                operator = 'regexp'
                            else:
                                operator = 'containscis'

                            self._queries[tag].append(Query(from_date, to_date, param, operator, search_value))
        except KeyboardInterrupt:
            self._echo("Caught CTRL-C. Returning what we have...")

    def _get_query_text(self) -> list[Tuple[Tag, str]]:
        # tuple contains tag and full query
        # these chunks will be combined with OR statements and executed
        query_text = list[Tuple[Tag, str]]()

        if self._pq:
            query_text = list[Tuple[Tag, str]]()

            for tag, queries in self._queries.items():
                for query in queries:
                    if query.full_query is not None:
                        query_text.append((tag, query.full_query))
                    else:
                        full_query = f'{query.parameter} {query.operator} {query.search_value}'
                        query_text.append((tag, full_query))
        else:

            for tag, queries in self._queries.items():
                for query in queries:
                    if query.full_query is not None:
                        query_text.append((tag, query.full_query))
                    elif query.operator == 'raw':
                        full_query = f'({query.search_value})'
                        query_text.append((tag, full_query))
                    else:
                        full_query = f'{query.parameter} {query.operator} {query.search_value}'
                        query_text.append((tag, full_query))

        return query_text

    def _run_query(self, merged_query: str, start_date: datetime, end_date: datetime, merged_tag: Tag,
                   cancel_event: Event, p_bar_needed: bool = True) -> None:
        try:
            if cancel_event.is_set():
                return

            # build request body for DV API call
            params = self._get_default_body()
            params.update({
                "fromDate": datetime_to_epoch_millis(start_date),
                "toDate": datetime_to_epoch_millis(end_date),
                "limit": self._limit,
                "query": merged_query
            })

            if not self._pq:
                params.update({
                    "isVerbose": False,
                    "queryType": ['events'],  # options: 'events', 'procesState' (deprecated)
                })

            if not self._pq:
                # ensure we do not submit more than one request every 60 seconds to comply with rate limit
                seconds_sice_last_request = time.time() - self._last_request
                if seconds_sice_last_request < self._dv_wait:
                    sleep_seconds = self._dv_wait - seconds_sice_last_request
                    self.log.debug(f'Sleeping for {sleep_seconds}')

                    cancel_event.wait(ceil(sleep_seconds))

            self.log.debug(f'Query params: {params}')

            # start deep visibility API call
            url = '/web/api/v2.1/dv/events/pq' if self._pq else '/web/api/v2.1/dv/init-query'
            query_response = self._session.post(self._build_url(url),
                                                headers=self._get_default_header(), data=json.dumps(params))
            self._last_request = time.time()

            body = query_response.json()
            if 'errors' in body and any(('could not parse query' in x['detail'] for x in body['errors'])):
                raise ValueError(f'S1 could not parse query "{merged_query}"')

            self.log.debug(query_response.json())
            query_response.raise_for_status()

            query_id = body['data']['queryId']
            self.log.info(f'Query ID is {query_id}')

            if self._pq and body['data']['status'] == 'FINISHED': # If using PQ, the results can be returned immediately
                events = body['data']['data']
            else:
                events = self._get_dv_events(query_id, p_bar_needed=p_bar_needed, cancel_event=cancel_event)
            self.log.debug(f'Got {len(events)} events')

            self._results[merged_tag] = list()
            
            for event in events:
                if self._pq:
                    hostname = event[0]
                    username = event[1]
                    path = event[2]
                    command_line = event[3]
                    additional_data = (event[8], event[9], event[10], event[11],'None','None','None','None','None','None','None','None','None','None','None','None')
                else:
                    hostname = event['endpointName']
                    username = event['srcProcUser']
                    path = event['srcProcImagePath']
                    srcprocstorylineid = event['srcProcStorylineId'] if 'srcProcStorylineId' in event else 'None'
                    srcprocdisplayname = event['srcProcDisplayName'] if 'srcProcDisplayName' in event else 'None'
                    tgtprocdisplayname = event['tgtProcDisplayName'] if 'tgtProcDisplayName' in event else 'None'
                    tgtfilepath = event['tgtFilePath'] if 'tgtFilePath' in event else 'None'
                    tgtfilesha1 = event['fileSha1'] if 'fileSha1' in event else 'None'
                    tgtfilesha256 = event['fileSha256'] if 'fileSha256' in event else 'None'
                    scrprocparentimagepath = event['srcProcParentImagePath'] if 'srcProcParentImagePath' in event else 'None'
                    tgtprocimagepath = event['tgtProcImagePath'] if 'tgtProcImagePath' in event else 'None'
                    url = event['networkUrl'] if 'networkUrl' in event else 'None'
                    srcip = event['srcIp'] if 'srcIp' in event else 'None'
                    dstip = event['dstIp'] if 'dstIp' in event else 'None'
                    dnsrequest = event['dnsRequest'] if 'dnsRequest' in event else 'None'
                    command_line = event['srcProcCmdLine']
                    additional_data = (event['eventTime'], event['siteId'], event['siteName'], srcprocstorylineid, srcprocdisplayname, scrprocparentimagepath, tgtprocdisplayname, tgtprocimagepath, tgtfilepath, tgtfilesha1, tgtfilesha256, url, srcip, dstip, dnsrequest, event['eventType'])

                result = Result(hostname, username, path, command_line, additional_data)
                
                # Raw Feature (Inactive)
                '''
                if self._raw:
                    self._results[merged_tag].append(event)
                else:
                    self._results[merged_tag].append(result)
                '''

                self._results[merged_tag].append(result)

        except Exception as e:
            self.log.error(e)

    def _process_queries(self) -> None:
        """
        Process all cached queries.
        """
        start_date = datetime.utcnow()
        end_date = start_date

        # determine earliest start date
        for tag, queries in self._queries.items():
            for query in queries:
                if query.start_date < start_date:
                    start_date = query.start_date

        cancel_event = Event()

        # queries with certain operators can be combined into a more compact query format
        query_text = self._get_query_text()

        # all queries that need to be executed are now in query_text
        # execute queries in chunks
        # do not chunk if processing an IOC file
        ioc_hunt = list(self._queries.keys())
        chunk_size = 1 if (len(ioc_hunt) == 1 and ioc_hunt[0].tag.startswith('IOC - ')) else 10

        with concurrent.futures.ThreadPoolExecutor(max_workers=25) as executor:
            futures = list[Future]()

            tag_buckets = {}
            # group built queries by tag
            for item in query_text:
                tag = item[0].tag
                if tag in tag_buckets:
                    tag_buckets[tag].append(item)
                else:
                    tag_buckets[tag] = [item]
            
            
            # merge queries into one large query by tag groupings and execute it
            for tag, items in tag_buckets.items():
                for i in range(0, len(items), chunk_size):
                    # do not chain more than 10 ORs in a S1QL query
                    merged_query = ''
                    for item in items[i:i + chunk_size]:
                        if merged_query:
                            merged_query += ' OR '
                        
                        merged_query += item[1]

                    merged_tag = item[0]

                    if self._query_base is not None and len(self._query_base):
                        # add base_query filter to merged query string
                        merged_query = f'{self._query_base} AND ({merged_query})'

                    if self._pq:
                        # PQ seems to not honor site IDs provided in POST request body
                        if len(self._site_ids):
                            # restrict query to specified sites
                            merged_query = f'({merged_query}) AND ('
                            first = True
                            for site_id in self._site_ids:
                                if not first:
                                    merged_query += ' OR '
                                else:
                                    first = False

                                merged_query += f'site.id = {site_id}'
                            merged_query += ')'

                        merged_query += ' | group count() by endpoint.name, src.process.user, ' \
                                        'src.process.image.path, src.process.cmdline, src.process.name, ' \
                                        'src.process.publisher, url.address, tgt.file.internalName, src.process.startTime, ' \
                                        'site.id, site.name, src.process.storyline.id'
                    
                    self.log.debug(f'Appending query to executor: {merged_query}')
                    futures.append(executor.submit(self._run_query, merged_query, start_date, end_date, merged_tag,
                                                cancel_event, not self._pq))
                    if not self._pq:
                        # ensure we do not submit more than one request every 60 seconds to comply with rate limit
                            self.log.debug(f'Sleeping for {self._dv_wait} seconds')
                            cancel_event.wait(self._dv_wait)

            p_bar = tqdm(desc='Running queries',
                    disable=not self._tqdm_echo,
                    total=len(futures))

            try:
                completed_futures = set[Future]()
                while not cancel_event.is_set() and len(completed_futures) != len(futures):
                    for future in futures:
                        if future not in completed_futures and future.done():
                            completed_futures.add(future)
                            p_bar.update()

                    cancel_event.wait(1)
            except KeyboardInterrupt:
                self._echo("Caught CTRL-C. Returning what we have . . .")
                cancel_event.set()

            p_bar.close()

        self._queries.clear()

    def get_results(self, final_call: bool = True) -> dict[Tag, list[Result]]:
        self.log.debug('Entered get_results')

        # process any unprocessed queries
        if final_call and len(self._queries) > 0:
            self.log.debug(f'Executing additional _process_queries')
            self._process_queries()

        return self._results

    def get_other_row_headers(self) -> list[str]:
        return ['Event Time', 'Site ID', 'Site Name', 'SrcProcStorylineId', 'SrcProcDisplayName', 'SrcProcParentImagePath', 'TgtProcDisplayName', 'TgtProcPath', 'TgtFilePath', 'TgtFileSHA1', 'TgtFileSHA256', 'Network URL', 'Source IP', 'Dest IP', 'DNS Request', 'EventType']<|MERGE_RESOLUTION|>--- conflicted
+++ resolved
@@ -85,39 +85,11 @@
     _account_ids: Optional[list] = [] # Account ID(s) for SentinelOne
     _site_ids: list = [] # Site ID(s) for SentinelOne
     _session: requests.Session
-<<<<<<< HEAD
     _dv_wait: int = 60
-    _queries: dict[Tag, list[Query]]
-    _last_request: float
-    _site_ids: list[str]
-    _query_base: Optional[str]
-    _pq: bool  # Run queries using PowerQuery instead of DeepVisibility
-
-    def __init__(self, profile: str, creds_file: str, account_id: Optional[list[str]] = None,
-                 site_id: Optional[list[str]] = None, account_name: Optional[list[str]] = None, pq: bool = False,
-                 **kwargs):
-        if not os.path.isfile(creds_file):
-            raise ValueError(f'Credential file {creds_file} does not exist')
-
-        self.creds_file = creds_file
-        self._queries = dict()
-        self._query_base = None
-        self._pq = pq
-
-        # If no conditions match, the default limit will be set to PowerQuery's default of 1000.
-        if self._pq and self._limit >= int(kwargs.get('limit',0)) > 0:
-            self._limit = int(kwargs['limit'])
-
-        elif not self._pq and 20000 > int(kwargs.get('limit',0)) > 0:
-                self._limit = int(kwargs['limit'])
-
-        elif not self._pq: 
-            self._limit = 20000
-=======
     _queries: dict[Tag, list[Query]] = dict()
     _last_request: float = 0.0
     _query_base: Optional[str] = None
-    _pq: bool # Run queries using PowerQuery instead of Deep Visibility
+    _pq: bool  # Run queries using PowerQuery instead of DeepVisibility
     _raw: bool = False
 
     def __init__(self, pq: bool = False, **kwargs):
@@ -146,7 +118,6 @@
         # If using Deep Visibility, a default of 20000 will be set when no user arguments are supplied or when the supplied arguments are invalid.
         elif not self._pq:
             self._limit = limit if 20000 >= limit > 0 else 20000
->>>>>>> bd3b60de
 
         super().__init__(self.product, **kwargs)
 
