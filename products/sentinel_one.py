import configparser
import json
import logging
import os
import time
from tqdm import tqdm
from dataclasses import dataclass
from datetime import datetime, timedelta
from typing import Optional, Tuple, Callable
import sys

import requests
from requests.adapters import HTTPAdapter

from common import Product, Tag, Result
from help import datetime_to_epoch_millis


@dataclass
class Query:
    start_date: datetime
    end_date: datetime
    parameter: Optional[str]
    operator: Optional[str]
    search_value: Optional[str]
    full_query: Optional[str] = None


PARAMETER_MAPPING: dict[str, str] = {
    'process_name': 'ProcessName',
    'ipaddr': 'IP',
    'cmdline': 'CmdLine',
    'digsig_publisher': 'SrcProcPublisher',
    'domain': 'Url',
    'internal_name': 'TgtFileInternalName'
}


class SentinelOne(Product):
    """
    Surveyor implementation for product "SentinelOne"
    """
    product: str = 's1'
    creds_file: str  # path to credential configuration file
    _token: str  # AAD access token
    _url: str  # URL of SentinelOne console
    _site_id: Optional[str]  # Site ID for SentinelOne
    _account_id: Optional[str]  # Account ID for SentinelOne
    _session: requests.Session
    _queries: dict[Tag, list[Query]]
    _last_request: float
    _site_ids: list[str]

    def __init__(self, profile: str, creds_file: str, account_id: Optional[list[str]] = None,
                 site_id: Optional[list[str]] = None, account_name: Optional[list[str]] = None, **kwargs):
        if not os.path.isfile(creds_file):
            raise ValueError(f'Credential file {creds_file} does not exist')

        self.creds_file = creds_file
        self._queries = dict()

        self._last_request = 0.0

        # Save these values to `self` for reference in _authenticate()
        self.site_id = site_id
        self.account_id = account_id
        self.account_name = account_name

        super().__init__(self.product, profile, **kwargs)
    
    def _authenticate(self):
        config = configparser.ConfigParser()
        config.read(self.creds_file)

        if self.profile not in config:
            raise ValueError(f'Profile {self.profile} is not present in credential file')

        section = config[self.profile]

        # ensure configuration has required fields
        if 'url' not in section:
            raise ValueError(f'S1 configuration invalid, ensure "url" is specified')

        # extract required information from configuration
        if 'token' in section:
            self._token = section['token']
        else:
            if 'S1_TOKEN' not in os.environ:
                raise ValueError(f'S1 configuration invalid, specify "token" configuration value or "S1_TOKEN" '
                                 f'environment variable')
            self._token = os.environ['S1_TOKEN']

        self._url = section['url'].rstrip('/')

        if not self._url.startswith('https://'):
            raise ValueError(f'URL must start with "https://"')

        # create a session and a pooled HTTPAdapter
        self._session = requests.session()
        self._session.mount('https://', HTTPAdapter(pool_connections=10, pool_maxsize=10, max_retries=3))

        # generate a list of site_ids based on config file and cmdline input
        # this will also test API keys as it goes
        self._get_site_ids(self.site_id, self.account_id, self.account_name)

        if len(self._site_ids) < 1 and len(self._account_ids) < 1:
            raise ValueError(f'S1 configuration invalid, specify a site_id, account_id, or account_name')

    def _get_site_ids(self, site_id, account_id, account_name):
        config = configparser.ConfigParser()
        config.read(self.creds_file)

        # check if any cmdline stuff was input - that will take precedence over config file stuff
        site_ids = (site_id) if site_id else list()
        account_ids = (account_id) if account_id else list()
        account_names = (account_name) if account_name else list()

        if not site_ids and not account_ids and not account_names:
            # extract account/site ID from configuration if set
            if 'account_id' in config[self.profile]:
                for id in config[self.profile]['account_id'].split(','):
                    if id not in account_ids:
                        account_ids.append(id.strip())

            if 'site_id' in config[self.profile]:
                for id in config[self.profile]['site_id'].split(','):
                    if id not in site_ids:
                        site_ids.append(id.strip())

            if 'account_name' in config[self.profile]:
                for name in config[self.profile]['account_name'].split(','):
                    if name not in account_names:
                        account_names.append(name.strip())

        # determine site and account IDs to query (default is all)
        self._site_ids = list()
        self._account_ids = list()

        if account_ids: # verify provided account IDs are valid
            # create batch of 10 account IDs per call
            counter = 0
            temp_list = []
            i = 0
            while i < len(account_ids):
                temp_list.append(account_ids[i])
                counter += 1
                if counter == 10 or i == len(account_ids) - 1:
                    response = self._get_all_paginated_data(self._build_url(f'/web/api/v2.1/accounts'),
                                                            params={'states': "active", 'ids': ','.join(temp_list)},
                                                            add_default_params=False)

                    if 'errors' in response:
                        if response['errors'][0]['code'] == 4010010:
                            raise ValueError(f'Failed to authenticate to SentinelOne: {response}')
                        else:
                            raise ValueError(f'Error when authenticating to SentinelOne: {response}')

                    for account in response:
                        if account['id'] not in self._account_ids:
                            self._account_ids.append(account['id'])

                    counter = 0
                    temp_list = []
                i += 1

            diff = list(set(account_ids) - set(self._account_ids))
            if len(diff) > 0:
                self.log.warning(f'Account IDs {",".join(diff)} not found.')

        if account_names: # verify provided account names are valid
            temp_account_name = list()
            for name in account_names:
                response = self._get_all_paginated_data(self._build_url('/web/api/v2.1/accounts'),
                                                        params={'states': "active", 'name': name},
                                                        add_default_params=False)

                if 'errors' in response:
                    if response['errors'][0]['code'] == 4010010:
                        raise ValueError(f'Failed to authenticate to SentinelOne: {response}')
                    else:
                        raise ValueError(f'Error when authenticating to SentinelOne: {response}')

                for account in response:
                    temp_account_name.append(account['name'])
                    if account['id'] not in self._account_ids:
                        self._account_ids.append(account['id'])
            
            diff = list(set(account_names) - set(temp_account_name))
            if len(diff) > 0:
                self.log.warning(f'Account names {",".join(diff)} not found')
        
        if site_ids: # ensure specified site IDs are valid and not already covered by the account_ids listed above
            temp_site_ids = list()
            # create batches of 10 site_ids
            counter = 0
            temp_list = []
            i = 0
            while i < len(site_ids):
                temp_list.append(site_ids[i])
                counter += 1
                if counter == 10 or i == len(site_ids) - 1:
                    response = self._get_all_paginated_data(self._build_url('/web/api/v2.1/sites'),
                                                            params={'state': "active", 'siteIds': ','.join(site_ids)},
                                                            add_default_params=False)

                    if 'errors' in response:
                        if response['errors'][0]['code'] == 4010010:
                            raise ValueError(f'Failed to authenticate to SentinelOne: {response}')
                        else:
                            raise ValueError(f'Error when authenticating to SentinelOne: {response}')

                    for item in response:
                        for site in item['sites']:
                            temp_site_ids.append(site['id'])
                            if site['accountId'] not in self._account_ids and site['id'] not in self._site_ids:
                                self._site_ids.append(site['id'])
                    counter = 0
                    temp_list = []
                i += 1

            diff = list(set(site_ids) - set(temp_site_ids))
            if len(diff) > 0:
                self.log.warning(f'Site IDs {",".join(diff)} not found')

        # remove unncessary variables from self
        self.__dict__.pop('site_id',None)
        self.__dict__.pop('account_id',None)
        self.__dict__.pop('account_name',None)

        self.log.debug(f'Site IDs: {self._site_ids}')
        self.log.debug(f'Account IDs: {self._account_ids}')

    def _build_url(self, stem: str):
        """
        Assemble URL for SentinelOne API query using base URI and URI stem.
        """
        if not stem.startswith('/'):
            stem = '/' + stem

        return self._url + stem

    def _get_default_body(self) -> dict:
        """
        Get the default request body for a SentinelOne API query.
        """
        body = {}
        if self._site_ids:
            body['siteIds'] = self._site_ids
        if self._account_ids:
            body['accountIds'] = self._account_ids
        return body

    def _get_default_header(self):
        """
        Get the default header for a SentinelOne API query.
        """
        return {"Authorization": f"ApiToken {self._token}", "Content-Type": "application/json"}

    def build_query(self, filters: dict) -> Tuple[str, datetime, datetime]:
        to_date = datetime.utcnow()
        from_date = to_date - timedelta(days=14)

        query_base = ''

        for key, value in filters.items():
            if key == 'days':
                from_date = to_date - timedelta(days=value)
            elif key == 'minutes':
                from_date = to_date - timedelta(minutes=value)
            elif key == 'hostname':
                if query_base:
                    query_base += ' AND '

                query_base += f' EndpointName containscis "{value}"'
            elif key == 'username':
                if query_base:
                    query_base += ' AND '

                query_base += f' UserName containscis "{value}"'
            else:
                self._echo(f'Query filter {key} is not supported by product {self.product}', logging.WARNING)

        # S1 requires the date range to be supplied in the query request, not the query text
        # therefore we return the from/to dates separately
        return query_base, from_date, to_date

    def _get_all_paginated_data(self, url: str, params: Optional[dict] = None, headers: Optional[dict] = None,
                                key: str = 'data', after_request: Optional[Callable] = None, limit: int = 1000,
                                no_progress: bool = True, progress_desc: str = 'Retrieving data',
                                add_default_params: bool = True) -> list[dict]:
        """
        Get and return all paginated data from the response, making additional queries if necessary.
        
        :param url: URL to make GET request to.

        :param params: Additional parameters for GET request

        :param limit: Number of items to query per page.

        :param headers: Additional headers for GET quest.

        :param key: Dictionary key in which result data resides.

        :param after_request: Optional callable that is executed after each pagination request. The callable is
        passed the response to the last API call.

        :param no_progress: Suppress progress bar.

        :param progress_desc: Specify description for progress bar.

        :param add_default_params: Whether _get_default_body() should be added to parameter set.

        :returns: List containing data from all pages.
        """
        if params is None:
            params = dict()

        if add_default_params:
            params.update(self._get_default_body())

        params['limit'] = limit

        if headers is None:
            headers = dict()

        headers.update(self._get_default_header())

        data = list[dict]()
        total: int = 0

        next_cursor = True
        with tqdm(desc=progress_desc, disable=not self._tqdm_echo or no_progress) as p_bar:
            while next_cursor:
                response = self._session.get(url, params=params, headers=headers)

                if after_request:
                    # execute after request callback
                    after_request(response)

                response.raise_for_status()

                call_data = response.json()[key]

                if not isinstance(call_data, list):
                    call_data = [call_data]

                self.log.debug(f'Got {len(call_data)} results in page')
                data.extend(call_data)
                pagination_data = response.json()['pagination']

                # update progress bar
                if pagination_data['totalItems'] > total:
                    total = pagination_data['totalItems']
                    p_bar.reset(total=total)

                p_bar.update(len(call_data))

                next_cursor = pagination_data['nextCursor']
                params['cursor'] = next_cursor

            return data

    def _get_dv_events(self, query_id: str) -> list[dict]:
        """
        Retrieve events associated with a SentinelOne Deep Visibility query ID.
        """
        p_bar = tqdm(desc='Running query', disable=not self._tqdm_echo, total=100)

        try:
            last_progress_status = 0
            while True:
                query_status_response = self._session.get(self._build_url('/web/api/v2.1/dv/query-status'),
                                                          params={'queryId': query_id}, headers=self._get_default_header())
                query_status_response.raise_for_status()
                data = query_status_response.json()['data']

                self.log.debug(str(data))

                p_bar.update(data['progressStatus'] - last_progress_status)
                last_progress_status = data['progressStatus']

                if data['progressStatus'] == 100 or data['responseState'] == 'FAILED':
                    if data['responseState'] == 'FAILED':
                        raise ValueError(f'S1QL query failed with message "{data["responseError"]}"')

                    p_bar.close()

                    return self._get_all_paginated_data(self._build_url('/web/api/v2.1/dv/events'),
                                                        params={'queryId': query_id},
                                                        no_progress=False,
                                                        progress_desc='Retrieving query results')
                else:
                    # query-status endpoint has a one request per second rate limit
                    time.sleep(1)
        except Exception as e:
            p_bar.close()
            raise e

    def process_search(self, tag: Tag, base_query: dict, query: str) -> None:
        build_query, from_date, to_date = self.build_query(base_query)
        self._query_base = build_query
        self._echo(f'Built Query: {query}')

        if tag not in self._queries:
            self._queries[tag] = list()

        query = Query(from_date, to_date, None, None, None, query)
        self._queries[tag].append(query)

    def nested_process_search(self, tag: Tag, criteria: dict, base_query: dict):
        query_base, from_date, to_date = self.build_query(base_query)
        self._query_base = query_base
        try:
            for search_field, terms in criteria.items():
                all_terms = ', '.join(f'"{term}"' for term in terms)

                if search_field not in PARAMETER_MAPPING:
                    self._echo(f'Query filter {search_field} is not supported by product {self.product}',
                               logging.WARNING)
                    continue

                parameter = PARAMETER_MAPPING[search_field]
                search_value = all_terms

                if len(terms) > 1:
                    search_value = f'({all_terms})'
                    operator = 'in contains anycase'
                else:
                    operator = 'containscis'

                if tag not in self._queries:
                    self._queries[tag] = list()

                self._queries[tag].append(Query(from_date, to_date, parameter, operator, search_value))
        except KeyboardInterrupt:
            self._echo("Caught CTRL-C. Returning what we have...")

    def _process_queries(self):
        """
        Process all cached queries.
        """
        start_date = datetime.utcnow()
        end_date = start_date

        # determine earliest start date
        for tag, queries in self._queries.items():
            for query in queries:
                if query.start_date < start_date:
                    start_date = query.start_date

        try:
            # queries with certain operators can be combined into a more compact query format

            # key is a tuple of the query operator and parameter
            # value is a list of Tuples where each tupe contains the query tag and search value
            combined_queries = dict[Tuple[str, str], list[Tuple[Tag, str]]]()

            # tuple contains tag and full query
            # these chunks will be combined with OR statements and executed
            query_text = list[Tuple[Tag, str]]()

            for tag, queries in self._queries.items():
                for query in queries:
                    if query.operator in ('contains', 'containscis', 'contains anycase'):
                        key = (query.operator, query.parameter)
                        if key not in combined_queries:
                            combined_queries[key] = list()

                        combined_queries[key].append((tag, query.search_value))
                    elif query.full_query is not None:
                        query_text.append((tag, query.full_query))
                    else:
                        full_query = query.parameter + ' ' + query.operator + ' ' + query.search_value
                        query_text.append((tag, full_query))

            # merge combined queries and add them to query_text
            data: list[Tuple[Tag, str]]
            for (operator, parameter), data in combined_queries.items():
                if operator in ('contains', 'containscis', 'contains anycase'):
                    full_query = f'{parameter} in contains anycase ({", ".join(x[1] for x in data)})'

                    tag = Tag(','.join(tag[0].tag for tag in data), ','.join(tag[0].data for tag in data))
                    query_text.append((tag, full_query))
                else:
                    raise NotImplementedError(f'Combining operator "{operator}" queries is not support')

            # all queries that need to be executed are now in query_text
            # execute queries in chunks
            chunk_size = 10

            # merge queries into one large query and execute it
            for i in range(0, len(query_text), chunk_size):
                # do not chain more than 10 ORs in a S1QL query
                merged_tags = set[Tag]()
                merged_query = ''
                for tag, query in query_text[i:i + chunk_size]:
                    # combine queries with ORs
                    if merged_query:
                        merged_query += ' OR '

                    merged_query += query

                    # add tags to set to de-duplicate
                    merged_tags.add(tag)

                # merge all query tags into a single string
                merged_tag = Tag(','.join(tag.tag for tag in merged_tags), ','.join(str(tag.data) for tag in merged_tags))

<<<<<<< HEAD
=======
                if len(self._query_base):
                    # add base_query filter to merged query string
                    merged_query = f'{self._query_base} AND ({merged_query})'
                    
                if len(self._site_ids):
                    # restrict query to specified sites
                    # S1QL does not support restricting a query to a specified account ID
                    merged_query = f'SiteID in contains ("' + '", "'.join(self._site_ids) + f'") AND ({merged_query})'
                
>>>>>>> 3c9c7ad5
                # build request body for DV API call
                params = self._get_default_body()
                params.update({
                    "fromDate": datetime_to_epoch_millis(start_date),
                    "isVerbose": False,
                    "queryType": ['events'],  # options: 'events', 'procesState'
                    "limit": 20000,
                    "toDate": datetime_to_epoch_millis(end_date),
                    "query": merged_query
                })

                self.log.debug(f'Query params: {params}')

                # ensure we do not submit more than one request every 60 seconds to comply with rate limit
                seconds_sice_last_request = time.time() - self._last_request
                if seconds_sice_last_request < 60:
                    sleep_seconds = 60 - seconds_sice_last_request
                    self.log.debug(f'Sleeping for {sleep_seconds}')
                    time.sleep(sleep_seconds)

                # start deep visibility API call
                query_response = self._session.post(self._build_url('/web/api/v2.1/dv/init-query'),
                                                    headers=self._get_default_header(), data=json.dumps(params))
                self._last_request = time.time()

                body = query_response.json()
                if 'errors' in body and any(('could not parse query' in x['detail'] for x in body['errors'])):
                    raise ValueError(f'S1 could not parse query "{merged_query}"')

                self.log.debug(query_response.json())
                query_response.raise_for_status()

                query_id = body['data']['queryId']
                self.log.info(f'Query ID is {query_id}')

                events = self._get_dv_events(query_id)
                self.log.debug(f'Got {len(events)} events')

                self._results[merged_tag] = list()
                for event in events:
                    hostname = event['endpointName']
                    username = event['srcProcUser']
                    path = event['processImagePath']
                    command_line = event['srcProcCmdLine']
                    additional_data = (event['eventTime'], event['siteId'], event['siteName'])

                    result = Result(hostname, username, path, command_line, additional_data)
                    self._results[merged_tag].append(result)

            self._queries.clear()
        except KeyboardInterrupt:
            self._echo("Caught CTRL-C. Returning what we have . . .")

    def get_results(self, final_call: bool = True) -> dict[Tag, list[Result]]:
        self.log.debug('Entered get_results')

        # process any unprocessed queries
        if final_call and len(self._queries) > 0:
            self.log.debug(f'Executing additional _process_queries')
            self._process_queries()

        return self._results

    def get_other_row_headers(self) -> list[str]:
        return ['Event Time', 'Site ID', 'Site Name']<|MERGE_RESOLUTION|>--- conflicted
+++ resolved
@@ -506,8 +506,6 @@
                 # merge all query tags into a single string
                 merged_tag = Tag(','.join(tag.tag for tag in merged_tags), ','.join(str(tag.data) for tag in merged_tags))
 
-<<<<<<< HEAD
-=======
                 if len(self._query_base):
                     # add base_query filter to merged query string
                     merged_query = f'{self._query_base} AND ({merged_query})'
@@ -517,7 +515,6 @@
                     # S1QL does not support restricting a query to a specified account ID
                     merged_query = f'SiteID in contains ("' + '", "'.join(self._site_ids) + f'") AND ({merged_query})'
                 
->>>>>>> 3c9c7ad5
                 # build request body for DV API call
                 params = self._get_default_body()
                 params.update({
